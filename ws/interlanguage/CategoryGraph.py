#! /usr/bin/env python3

import copy
import logging

import ws.ArchWiki.lang as lang


logger = logging.getLogger(__name__)

__all__ = ["CategoryGraph"]


# TODO: refactoring: move the generic stuff to ws.utils and add tests

def cmp(left, right):
    if left < right:
        return -1
    elif left > right:
        return 1
    else:
        return 0


class MyIterator(object):
    """
    Wrapper around python generators that allows to explicitly check if the
    generator has been exhausted or not.
    """
    def __init__(self, iterable):
        self._iterable = iter(iterable)
        self._exhausted = False
        self._next_item = None
        self._cache_next_item()

    def _cache_next_item(self):
        try:
            self._next_item = next(self._iterable)
        except StopIteration:
            self._exhausted = True

    def __iter__(self):
        return self

    def __next__(self):
        if self._exhausted:
            raise StopIteration
        # FIXME: workaround for strange behaviour of lists inside tuples -> investigate
        next_item = copy.deepcopy(self._next_item)
        self._cache_next_item()
        return next_item

    def __bool__(self):
        return not self._exhausted


class CategoryGraph:

    def __init__(self, api):
        self.api = api

        # `parents` maps category names to the list of their parents
        self.parents = {}
        # `subcats` maps category names to the list of their subcategories
        self.subcats = {}
        # a mapping of category names to the corresponding "categoryinfo" dictionary
        self.info = {}

        self.update()

    def update(self):
        self.parents.clear()
        self.subcats.clear()
        self.info.clear()

        for page in self.api.generator(generator="allpages", gaplimit="max", gapnamespace=14, prop="categories|categoryinfo", cllimit="max", clshow="!hidden", clprop="hidden"):
            if "categories" in page:
                self.parents.setdefault(page["title"], []).extend([cat["title"] for cat in page["categories"]])
                for cat in page["categories"]:
                    self.subcats.setdefault(cat["title"], []).append(page["title"])
            # empty categories don't have the "categoryinfo" field
            i = self.info.setdefault(page["title"], {"files": 0, "pages": 0, "subcats": 0, "size": 0})
            if "categoryinfo" in page:
                i.update(page["categoryinfo"])

    @staticmethod
    def walk(graph, node, levels=None, visited=None):
        if levels is None:
            levels = []
        if visited is None:
            visited = set()
        children = graph.get(node, [])
        for i, child in enumerate(sorted(children, key=str.lower)):
            if child not in visited:
                levels.append(i)
                visited.add(child)
                yield child, node, levels
                yield from CategoryGraph.walk(graph, child, levels, visited)
                visited.remove(child)
                levels.pop(-1)

    @staticmethod
    def compare_components(graph, left, right):
        def cmp_tuples(left, right):
            if left is None and right is None:
                return 0
            elif left is None:
                return 1
            elif right is None:
                return -1
            return cmp( (-len(left[2]), lang.detect_language(left[0])[0]),
                        (-len(right[2]), lang.detect_language(right[0])[0]) )

        lgen = MyIterator(CategoryGraph.walk(graph, left))
        rgen = MyIterator(CategoryGraph.walk(graph, right))

        try:
            lval = next(lgen)
            rval = next(rgen)
        except StopIteration:
            # both empty, there is nothing to do
            return None, None

        while lgen and rgen:
            while cmp_tuples(lval, rval) < 0:
                yield lval, None
                lval = next(lgen)
            while cmp_tuples(lval, rval) == 0:
                yield lval, rval
                lval = next(lgen)
                rval = next(rgen)
            while cmp_tuples(lval, rval) > 0:
                yield None, rval
                rval = next(rgen)

        while lgen:
            while cmp_tuples(lval, rval) < 0:
                yield lval, None
                lval = next(lgen)
            while cmp_tuples(lval, rval) == 0:
                yield lval, rval
                lval = next(lgen)
                rval = None

        while rgen:
            while cmp_tuples(lval, rval) == 0:
                yield lval, rval
                lval = None
                rval = next(rgen)
            while cmp_tuples(lval, rval) > 0:
                yield None, rval
                rval = next(rgen)

        yield lval, rval

    def create_category(self, category):
<<<<<<< HEAD
        title = Title(self.api, category)
        if title.iwprefix or title.namespace != "カテゴリ":
=======
        title = self.api.Title(category)
        if title.iwprefix or title.namespace != "Category":
>>>>>>> 68325df9
            raise ValueError("Invalid category name: [[{}]]".format(category))
        # normalize name
        category = title.fullpagename

        # skip existing categories
        if category in self.info:
            return

        pure, langname = lang.detect_language(category)
        if langname == lang.get_local_language():
            logger.warning("Cannot automatically create {} category: [[{}]]".format(lang.get_local_language(), category))
            return

        local = lang.format_title(pure, lang.get_local_language())
        if local not in self.info:
            logger.warning("Cannot create category [[{}]]: {} category [[{}]] does not exist.".format(category, lang.get_local_language(), local))
            return

        def localized_category(cat, langname):
            pure, lgn = lang.detect_language(cat)
            if pure == "Category:Languages":
                # this terminates the recursive creation
                return pure
            elif pure.lower() == "category:" + lgn.lower():
                return "Category:{}".format(langname)
            return lang.format_title(pure, langname)

        parents = [localized_category(p, langname) for p in self.parents[local]]
        content = "\n".join("[[{}]]".format(p) for p in parents)

        self.api.create(title=category, text=content, summary="init wanted category")
        self.update()

        for p in parents:
            self.create_category(p)

    def init_wanted_categories(self):
        logger.warning("Skipping init_wanted_categories because the WantedCategories query page is broken, see https://wiki.archlinux.org/index.php?title=Talk:Init&diff=500419&oldid=489777")
        return

        for page in self.api.list(list="querypage", qppage="Wantedcategories", qplimit="max"):
            self.create_category(page["title"])<|MERGE_RESOLUTION|>--- conflicted
+++ resolved
@@ -154,13 +154,8 @@
         yield lval, rval
 
     def create_category(self, category):
-<<<<<<< HEAD
-        title = Title(self.api, category)
-        if title.iwprefix or title.namespace != "カテゴリ":
-=======
         title = self.api.Title(category)
         if title.iwprefix or title.namespace != "Category":
->>>>>>> 68325df9
             raise ValueError("Invalid category name: [[{}]]".format(category))
         # normalize name
         category = title.fullpagename
